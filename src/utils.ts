--- conflicted
+++ resolved
@@ -696,7 +696,6 @@
   }
 }
 
-<<<<<<< HEAD
 export async function getEspIdfVersion(workingDir: string, gitPath: string) {
   try {
     const doesWorkingDirExists = await pathExists(workingDir);
@@ -736,8 +735,6 @@
   }
 }
 
-=======
->>>>>>> 125a313e
 export async function getEspIdfFromCMake(espIdfPath: string) {
   const versionFilePath = path.join(
     espIdfPath,
