--- conflicted
+++ resolved
@@ -46,12 +46,10 @@
     );
     return;
   }
-<<<<<<< HEAD
 
   const idfPathDir =
     readParameter("idf.espIdfPath", workspace) || process.env.IDF_PATH;
   const pythonBinPath = readParameter("idf.pythonBinPath", workspace) as string;
-  const port = serialPort ? serialPort : readParameter("idf.port", workspace);
   const idfPath = join(idfPathDir, "tools", "idf.py");
   const modifiedEnv = utils.appendIdfAndToolsToPath(workspace);
   if (!utils.isBinInPath(pythonBinPath, workspace.fsPath, modifiedEnv)) {
@@ -70,11 +68,9 @@
     );
     return;
   }
-=======
   const port = serialPort
     ? serialPort
     : (readParameter("idf.port", workspaceFolder) as string);
->>>>>>> b428209a
   if (!port) {
     try {
       await commands.executeCommand("espIdf.selectPort");
