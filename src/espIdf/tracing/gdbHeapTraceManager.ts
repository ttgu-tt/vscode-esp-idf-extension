/*
 * Project: ESP-IDF VSCode Extension
 * File Created: Wednesday, 14th July 2021 2:51:09 pm
 * Copyright 2021 Espressif Systems (Shanghai) CO LTD
 * 
 * Licensed under the Apache License, Version 2.0 (the "License");
 * you may not use this file except in compliance with the License.
 * You may obtain a copy of the License at
 * 
 *    http://www.apache.org/licenses/LICENSE-2.0
 * 
 * Unless required by applicable law or agreed to in writing, software
 * distributed under the License is distributed on an "AS IS" BASIS,
 * WITHOUT WARRANTIES OR CONDITIONS OF ANY KIND, either express or implied.
 * See the License for the specific language governing permissions and
 * limitations under the License.
 */
import { ChildProcess, spawn } from "child_process";
import { ensureDir, pathExists, writeFile } from "fs-extra";
import { join } from "path";
import { env, Uri, window } from "vscode";
import { readParameter } from "../../idfConfiguration";
import { Logger } from "../../logger/logger";
import { OutputChannel } from "../../logger/outputChannel";
import {
  appendIdfAndToolsToPath,
  getToolchainToolName,
  isBinInPath,
  PreCheck,
} from "../../utils";
import { getProjectName } from "../../workspaceConfig";
import { OpenOCDManager } from "../openOcd/openOcdManager";
import { AppTraceArchiveTreeDataProvider } from "./tree/appTraceArchiveTreeDataProvider";
import {
  AppTraceButtonType,
  AppTraceTreeDataProvider,
} from "./tree/appTraceTreeDataProvider";

const tag: string = "ESP-IDF Tracing";

export class GdbHeapTraceManager {
  private treeDataProvider: AppTraceTreeDataProvider;
  private archiveDataProvider: AppTraceArchiveTreeDataProvider;
  private childProcess: ChildProcess;
  private gdbinitFileName: string = "heaptrace-gdbinit";
  private workspace: Uri;

  constructor(
    treeDataProvider: AppTraceTreeDataProvider,
    archiveDataProvider: AppTraceArchiveTreeDataProvider
  ) {
    this.treeDataProvider = treeDataProvider;
    this.archiveDataProvider = archiveDataProvider;
    OutputChannel.init();
  }

  public async start(workspace: Uri) {
    try {
      const isOpenOcdLaunched = await OpenOCDManager.init().promptUserToLaunchOpenOCDServer();
      if (isOpenOcdLaunched) {
        this.showStopButton();
        ensureDir(join(workspace.fsPath, "trace"));
        const fileName = `file://${join(workspace.fsPath, "trace").replace(
          /\\/g,
          "/"
        )}/htrace_${new Date().getTime()}.svdat`;
        await this.createGdbinitFile(fileName, workspace.fsPath);
        const modifiedEnv = appendIdfAndToolsToPath(workspace);
        const idfTarget = modifiedEnv.IDF_TARGET || "esp32";
        const gdbTool = getToolchainToolName(idfTarget, "gdb");
        const isGdbToolInPath = await isBinInPath(
          gdbTool,
          workspace.fsPath,
          modifiedEnv
        );
        if (!isGdbToolInPath) {
          throw new Error(`${gdbTool} is not available in PATH.`);
        }
        const buildDirPath = readParameter(
          "idf.buildPath",
          workspace
        ) as string;
        const buildExists = await pathExists(buildDirPath);
        if (!buildExists) {
          throw new Error(`${buildDirPath} doesn't exist. Build first.`);
        }
        const projectName = await getProjectName(buildDirPath);
        const elfFilePath = join(buildDirPath, `${projectName}.elf`);
        const elfFileExists = await pathExists(elfFilePath);
        if (!elfFileExists) {
          throw new Error(`${elfFilePath} doesn't exist.`);
        }
        this.childProcess = spawn(
          `${gdbTool} -x ${this.gdbinitFileName} "${elfFilePath}"`,
          [],
          {
            cwd: buildDirPath,
            env: modifiedEnv,
            shell: env.shell,
          }
        );

        this.childProcess.stdout.on("data", (data) => {
          Logger.info(data.toString(), { tag });
          this.errorHandler(data.toString());
        });

        this.childProcess.stderr.on("data", (data) => {
          Logger.info(data.toString(), { tag });
          this.errorHandler(data.toString());
        });

        this.childProcess.on("error", (err) => {
          Logger.errorNotify(err.message, err, tag);
          this.stop();
        });

        this.childProcess.on("exit", (code, signal) => {
          if (code && code !== 0) {
<<<<<<< HEAD
            const errMsg = `Heap tracing process exited with code ${code} and signal ${signal}`
            Logger.errorNotify(errMsg, new Error(errMsg), tag);
=======
            const errMsg = `Heap tracing process exited with code ${code} and signal ${signal}`;
            Logger.errorNotify(errMsg, new Error(errMsg));
>>>>>>> b428209a
          }
        });
      }
    } catch (error) {
      const msg = error.message
        ? error.message
        : "Error starting GDB Heap Tracing";
      Logger.errorNotify(msg, error, tag);
      OutputChannel.appendLine(msg, "GDB Heap Trace");
      this.stop();
    }
  }

  public async stop() {
    try {
      if (this.childProcess) {
        this.childProcess.stdin.end();
        this.childProcess.kill("SIGKILL");
        this.childProcess = null;
      }
      this.archiveDataProvider.populateArchiveTree();
      this.showStartButton();
    } catch (error) {
      const msg = error.message
        ? error.message
        : "Error stoping GDB Heap Tracing";
      Logger.errorNotify(msg, error, tag);
    }
  }

  private showStopButton() {
    this.treeDataProvider.showStopButton(AppTraceButtonType.HeapTraceButton);
  }
  private showStartButton() {
    this.treeDataProvider.showStartButton(AppTraceButtonType.HeapTraceButton);
  }

  private errorHandler(dataReceived: string) {
    if (
      dataReceived.indexOf(`Function "heap_trace_start" not defined`) !== -1 ||
      dataReceived.indexOf(`Function "heap_trace_stop" not defined`) !== -1
    ) {
      Logger.infoNotify("Could not perform heap tracing.", tag);
      this.stop();
    } else if (dataReceived.indexOf("Tracing is STOPPED") !== -1) {
      window.showInformationMessage("Heap tracing done");
      this.stop();
    }
  }

  private async createGdbinitFile(
    traceFilePath: string,
    workspaceFolder: string
  ) {
    let content = `set pagination off\ntarget remote :3333\n\nmon reset halt\nflushregs\n\n`;
    content += `tb heap_trace_start\ncommands\nmon esp sysview start ${traceFilePath}\n`;
    content += `c\nend\n\ntb heap_trace_stop\ncommands\nmon esp sysview stop\nend\n\nc`;
    const filePath = join(workspaceFolder, this.gdbinitFileName);
    await writeFile(filePath, content);
  }
}<|MERGE_RESOLUTION|>--- conflicted
+++ resolved
@@ -117,13 +117,8 @@
 
         this.childProcess.on("exit", (code, signal) => {
           if (code && code !== 0) {
-<<<<<<< HEAD
-            const errMsg = `Heap tracing process exited with code ${code} and signal ${signal}`
+            const errMsg = `Heap tracing process exited with code ${code} and signal ${signal}`;
             Logger.errorNotify(errMsg, new Error(errMsg), tag);
-=======
-            const errMsg = `Heap tracing process exited with code ${code} and signal ${signal}`;
-            Logger.errorNotify(errMsg, new Error(errMsg));
->>>>>>> b428209a
           }
         });
       }
