--- conflicted
+++ resolved
@@ -67,11 +67,7 @@
     onReqPkgs
   );
   OutputChannel.appendLine("");
-<<<<<<< HEAD
   Logger.info("", { tag });
-  await installManager.installPackages(idfToolsManager, progress, cancelToken, onReqPkgs);
-=======
-  Logger.info("");
   await installManager.installPackages(
     idfToolsManager,
     progress,
@@ -79,7 +75,6 @@
     cancelToken,
     onReqPkgs
   );
->>>>>>> 8e27a28f
   OutputChannel.appendLine("");
   Logger.info("", { tag });
 }